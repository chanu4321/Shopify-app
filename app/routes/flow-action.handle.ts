--- conflicted
+++ resolved
@@ -10,9 +10,9 @@
 import { FlowActionPayloadSchema, FlowActionPayload } from "../utils/flow-action.schemas.server";
 import { verifyRequestAndGetBody } from "../utils/hmac.server";
 import { ZodError } from "zod";
-<<<<<<< HEAD
 import { sessionStorage, apiVersion } from "../shopify.server";
 import { GraphqlClient } from "@shopify/shopify-api";
+import { c } from "node_modules/vite/dist/node/moduleRunnerTransport.d-DJ_mE5sf";
 interface GetOrderAndCustomerDetailsResponse {
   data: {
     order: {
@@ -58,11 +58,6 @@
   };
   errors?: any[]; // To capture GraphQL errors if any
 }
-=======
-import { authenticate, sessionStorage, apiVersion } from "../shopify.server";
-import { GraphqlClient } from "@shopify/shopify-api";
-
->>>>>>> b32af1ab
 // CORRECTED: Moved environment variable access inside the action function
 // These lines are now removed from global scope
 // const BILLING_API_AUTH_TOKEN = process.env.BILLING_API_AUTH_TOKEN;
@@ -110,64 +105,39 @@
   }
 
 
-  // 2. Extract core IDs and custom setting from Flow payload
-<<<<<<< HEAD
-  const shopId = payload.shop_id;
-=======
-  const shopId = payload.shop_id_num;
->>>>>>> b32af1ab
-  const orderGid = payload.properties.order_id;
-  const customerGid = payload.properties.customer_id;
-  // REMINDER: Make sure 'your-field-key' matches the actual key in your Shopify Flow custom properties
-  const customSetting = payload.properties['your-field-key'];
-
-  console.log(`Processing Flow Action for Shop ID: ${shopId}`);
-  console.log(`Processing Flow Action for Order GID: ${orderGid}`);
-  console.log(`Processing Flow Action for Customer GID: ${customerGid}`);
-  console.log(`Custom Setting: ${customSetting}`);
-
-<<<<<<< HEAD
-  console.log("Request Headers :");
+  // 2. Process the Flow Action (Your NestJS service logic goes here)
   try {
+    // This is where you would place the core logic from your NestJS FlowActionService.
+    // Example: Accessing order ID, customer ID, or settings from the validated payload
+    const shopId = payload.shop_id; // Will now be a number
+    const orderGid = payload.properties.order_id;
+    const customerGid = payload.properties.customer_id;
+    const customSetting = payload.properties['your-field-key']; // Use bracket notation for keys with hyphens
+    console.log(`Processing Flow Action for Shop ID: ${shopId}`); // Corrected output
+    console.log(`Processing Flow Action for Order GID: ${orderGid}`);
+    console.log(`Processing Flow Action for Customer GID: ${customerGid}`);
+    console.log(`Custom Setting: ${customSetting}`);
+
+    console.log("Request Headers (for authenticate.admin):");
+    try {
       const headersObject = Object.fromEntries(request.headers.entries());
       console.log(JSON.stringify(headersObject, null, 2));
-  } catch (e) {
+    } catch (e) {
       console.error("Failed to log headers:", e);
-  }
-  console.log("domain:", payload.shopify_domain);
-  console.log("error starts from here");
+    }
+    console.log("domain:", payload.shopify_domain);
+    console.log("error starts from here");
   
-  try {
+    try {
     // 3. Authenticate with Shopify Admin API to fetch additional data
-    const sessionId = `offline_${payload.shopify_domain}`;
-    console.log(`Attempting to load session with ID: ${sessionId}`);
-    const session = await sessionStorage.loadSession(sessionId);
-=======
-  console.log("Request Headers (for authenticate.admin):");
-  try {
-      const headersObject = Object.fromEntries(request.headers.entries());
-      console.log(JSON.stringify(headersObject, null, 2));
-  } catch (e) {
-      console.error("Failed to log headers:", e);
-  }
-  console.log("domain:", payload.shopify_domain);
-  console.log("error starts from here");
-  
-  try {
-    // 3. Authenticate with Shopify Admin API to fetch additional data
-    const session = await sessionStorage.loadSession(`offline_${payload.shopify_domain}`);
->>>>>>> b32af1ab
-
-    if (!session || !session.accessToken) {
+      const session = await sessionStorage.loadSession(`offline_${payload.shopify_domain}`);
+
+      if (!session || !session.accessToken) {
       console.error(`[Flow Action] No active session found for shop ID: ${shopId}. App needs to be installed/re-authenticated.`);
       // If no session, you cannot make API calls. Return an appropriate error.
       throw json({ message: "Internal Server Error: No valid session found for shop. App may need re-installation." }, { status: 500 });
-    }
-<<<<<<< HEAD
-
-=======
+      }
     
->>>>>>> b32af1ab
     console.log("--- DEBUGGING GraphqlClient Session ---");
     console.log("Session object details:");
     console.log(`  Session ID: ${session.id}`);
@@ -179,19 +149,11 @@
     console.log("--- END DEBUGGING GraphqlClient Session ---");
     // 2. Create the Admin API client using the loaded session.
     // This correctly authenticates your Admin API calls.
-<<<<<<< HEAD
-
-    const admin = new GraphqlClient({
-      session,
-      apiVersion
-    });
-    GraphqlClient.config.isCustomStoreApp = false;
-=======
     const admin = new GraphqlClient({
       session,
       apiVersion: apiVersion, // Use the API version defined in your shopify.server.ts
     });
->>>>>>> b32af1ab
+    GraphqlClient.config.isCustomStoreApp = false;
     // Your GraphQL query (already updated in your message, copy it here)
     const ORDER_AND_CUSTOMER_QUERY = `
       query GetOrderAndCustomerDetails($orderId: ID!, $customerId: ID!) {
@@ -290,76 +252,29 @@
     const orderId = orderGid;
     const customerId = customerGid;
 
-<<<<<<< HEAD
-    if (!orderId || !customerId) {
-=======
     if (!orderGid || !customerGid) {
->>>>>>> b32af1ab
         console.error("Failed to extract ID from Order GID or Customer GID.");
         throw new Response("Bad Request: Invalid Order or Customer GID format", { status: 400 });
     }
 
-<<<<<<< HEAD
-    const gqlResponse = await admin.query({
-      data: {
-        query:     ORDER_AND_CUSTOMER_QUERY,
-        variables: { orderId: orderGid, customerId: customerGid }
-      }
-
-    });
-    const responseData = gqlResponse.body;
-
-    if (!responseData) {
-=======
-    const response = await admin.query({
+    const response = await admin.query<GetOrderAndCustomerDetailsResponse>({
       data: {
         query:     ORDER_AND_CUSTOMER_QUERY,
         variables: { orderId, customerId }
       }
     });
     if (!response.body) {
->>>>>>> b32af1ab
       console.error("Shopify GraphQL response missing body");
       throw new Response("Internal Server Error: no data from Shopify", { status: 500 });
     }
 
-<<<<<<< HEAD
-    const orderData = responseData["data"]["order"];
-    const customerData = responseData["data"]["customer"];
-    console.log("Response from Shopify GraphQL API:", JSON.stringify(responseData, null, 2));
-=======
     const orderData = response.body.data.order;
     const customerData = response.body.data.customer;
     console.log("Response from Shopify GraphQL API:", JSON.stringify(response.body, null, 2));
->>>>>>> b32af1ab
     console.log("Order Data:", JSON.stringify(orderData, null, 2));
     console.log("Customer Data:", JSON.stringify(customerData, null, 2));
     
     if (!orderData || !customerData) {
-<<<<<<< HEAD
-      console.error("Failed to fetch order or customer data:", responseData.errors);
-      throw new Response("Failed to fetch order or customer data from Shopify", { status: 500 });
-    }
-    if (responseData.errors?.length) {
-        console.error("GraphQL Errors:", responseData.errors);
-        throw json({ message: "Shopify GraphQL API returned errors", errors: responseData.errors }, { status: 500 });
-    }
-
-    // --- BillFree Payload Construction ---
-
-    const orderCreatedAt = new Date(orderData["createdAt"]);
-    const billDate = orderCreatedAt.toISOString().split('T')[0];
-    const billTime = orderCreatedAt.toTimeString().split(' ')[0];
-
-    const custName = `${customerData["firstName"] || ""} ${customerData["lastName"] || ""}`.trim();
-    const userPhone = customerData["defaultPhoneNumber"]?.["phoneNumber"] || "";
-
-    const custBday = customerData["custBdayMetafield"]?.["value"] || "";
-    const custAnniv = customerData["custAnnivMetafield"]?.["value"] || "";
-    const referrerPhone = customerData["referrerPhoneMetafield"]?.["value"] || "";
-
-    const particulars = (orderData["lineItems"]?.["edges"] || []).map((edge: any) => {
-=======
       console.error("Failed to fetch order or customer data:", response.body.errors);
       throw new Response("Failed to fetch order or customer data from Shopify", { status: 500 });
     }
@@ -378,7 +293,6 @@
     const referrerPhone = customerData.referrerPhoneMetafield?.value || "";
 
     const particulars = orderData.lineItems.edges.map((edge: any) => {
->>>>>>> b32af1ab
       const item = edge.node;
       const originalUnitPrice = parseFloat(item.originalUnitPriceSet?.shopMoney?.amount || "0");
       const totalLineItemDiscount = parseFloat(item.totalDiscountSet?.shopMoney?.amount || "0");
@@ -398,38 +312,22 @@
       };
     });
 
-<<<<<<< HEAD
-    const subtotal = orderData["lineItems"]["edges"].reduce((sum: number, edge: any) => {
-=======
     const subtotal = orderData.lineItems.edges.reduce((sum: number, edge: any) => {
->>>>>>> b32af1ab
       const item = edge.node;
       const originalUnitPrice = parseFloat(item.originalUnitPriceSet?.shopMoney?.amount || "0");
       return sum + (originalUnitPrice * item.quantity);
     }, 0).toFixed(2);
 
-<<<<<<< HEAD
-    const totalDiscountAmount = parseFloat(orderData["totalDiscountsSet"]?.["shopMoney"]?.["amount"] || "0").toFixed(2);
-=======
     const totalDiscountAmount = parseFloat(orderData.totalDiscountsSet?.shopMoney?.amount || "0").toFixed(2);
->>>>>>> b32af1ab
 
     const additionalInfo = [
       { text: "SUBTOTAL", value: subtotal },
       { text: "Discount", value: totalDiscountAmount },
-<<<<<<< HEAD
-      { text: "Total", value: parseFloat(orderData["totalPriceSet"]?.["shopMoney"]?.["amount"] || "0").toFixed(2) }
-    ];
-
-    const gstSummaryMap = new Map<string, { rate: number, taxable: number, cgst: number, sgst: number, igst: number, total: number }>();
-    orderData["lineItems"]["edges"].forEach((edge: any) => {
-=======
       { text: "Total", value: parseFloat(orderData.totalPriceSet?.shopMoney?.amount || "0").toFixed(2) }
     ];
 
     const gstSummaryMap = new Map<string, { rate: number, taxable: number, cgst: number, sgst: number, igst: number, total: number }>();
     orderData.lineItems.edges.forEach((edge: any) => {
->>>>>>> b32af1ab
       const item = edge.node;
       const itemSalesPrice = parseFloat(item.originalUnitPriceSet?.shopMoney?.amount || "0") * item.quantity - parseFloat(item.totalDiscountSet?.shopMoney?.amount || "0");
       item.taxLines.forEach((taxLine: any) => {
@@ -485,11 +383,7 @@
     const paymentInfo: { text: string; value: string }[] = [];
     let cashPaidAmount = "0.00";
 
-<<<<<<< HEAD
-    orderData["transactions"].forEach((transaction: any) => {
-=======
     orderData.transactions.forEach((transaction: any) => {
->>>>>>> b32af1ab
       let paymentModeText = transaction.gateway || "Other";
       if (transaction.gateway === "bogus") {
         paymentModeText = "Cash";
@@ -513,11 +407,7 @@
 
     const billFreePayload = {
       auth_token: BILLING_API_AUTH_TOKEN || "", // Use directly from const
-<<<<<<< HEAD
-      inv_no: orderData["name"],
-=======
       inv_no: orderData.name,
->>>>>>> b32af1ab
       bill_type: "sale",
       user_phone: userPhone,
       dial_code: "91",
@@ -529,29 +419,17 @@
       store_identifier: process.env.BILLFREE_STORE_IDENTIFIER || "", // From env var or fixed
       is_printed: "n",
       pts_redeemed: "",
-<<<<<<< HEAD
-      coupon_redeemed: orderData["discountCodes"]?.[0] || "",
-      bill_amount: parseFloat(orderData["totalPriceSet"]?.["shopMoney"]?.["amount"] || "0").toFixed(2),
-=======
       coupon_redeemed: orderData.discountCodes?.[0] || "",
       bill_amount: parseFloat(orderData.totalPriceSet?.shopMoney?.amount || "0").toFixed(2),
->>>>>>> b32af1ab
       discount_amount: totalDiscountAmount,
       referrer_phone: referrerPhone,
       pts_balance: "",
       change_return: "",
       cash_paid: cashPaidAmount,
-<<<<<<< HEAD
-      net_payable: parseFloat(orderData["totalPriceSet"]?.["shopMoney"]?.["amount"] || "0").toFixed(2),
-      round_off: parseFloat(orderData["totalCashRoundingAdjustment"]?.["paymentSet"]?.["shopMoney"]?.["amount"] || "0").toFixed(2),
-      cashier_name: "",
-      remarks: orderData["note"] || "",
-=======
       net_payable: parseFloat(orderData.totalPriceSet?.shopMoney?.amount || "0").toFixed(2),
       round_off: parseFloat(orderData.totalCashRoundingAdjustment?.paymentSet?.shopMoney?.amount || "0").toFixed(2),
       cashier_name: "",
       remarks: orderData.note || "",
->>>>>>> b32af1ab
       allow_points_accrual: "y",
       particulars: particulars,
       additional_info: additionalInfo,
@@ -584,7 +462,6 @@
     });
 
     const billFreeResponseData = await billFreeApiResponse.json();
-<<<<<<< HEAD
 
     if (!billFreeApiResponse.ok) {
       console.error("BillFree API Error:", billFreeApiResponse.status, billFreeResponseData);
@@ -596,27 +473,13 @@
 
     console.log("BillFree API Success:", billFreeResponseData);
 
-=======
-
-    if (!billFreeApiResponse.ok) {
-      console.error("BillFree API Error:", billFreeApiResponse.status, billFreeResponseData);
-      throw new Response(
-        `BillFree API Integration Failed (Status: ${billFreeApiResponse.status}): ${JSON.stringify(billFreeResponseData)}`,
-        { status: billFreeApiResponse.status }
-      );
-    }
-
-    console.log("BillFree API Success:", billFreeResponseData);
-
->>>>>>> b32af1ab
     return json({
       message: "Flow Action executed successfully and BillFree payload sent.",
       billFreeResponse: billFreeResponseData,
       payloadSent: billFreePayload
     });
 
-  } 
-  catch (error) {
+    } catch (error) {
     console.error("Error during Flow Action execution:", error);
     // Ensure this throws a proper HTTP response that Shopify Flow can understand.
     // If it's a generic Error, return 500. If it's a Response object, re-throw it.
@@ -624,5 +487,18 @@
       throw error; // Re-throw the Response object
     }
     throw new Response(`Internal Server Error during BillFree API call: ${error instanceof Error ? error.message : String(error)}`, { status: 500 });
+    }
+  } catch (error) {
+  console.error("Error in Flow Action handler:", error);
+  // If it's a ZodError, return 400. If it's a Response object, re-throw it.
+  if (error instanceof ZodError) {
+    console.error("Zod validation error:", error.errors);
+    return json({ message: "Bad Request: Invalid payload structure", errors: error.errors }, { status: 400 });
   }
-} // End of action function+  if (error instanceof Response) {
+    throw error; // Re-throw the Response object
+  }
+  console.error("Unexpected error:", error);
+  return json({ message: "Internal Server Error", error: String(error) }, { status: 500 });
+  }
+}